--- conflicted
+++ resolved
@@ -6,18 +6,14 @@
 
 module Sensu
   class Server
-<<<<<<< HEAD
     attr_accessor :redis, :amq, :is_master
-=======
-    attr_accessor :redis, :amq, :is_worker, :options
->>>>>>> 21d0a713
 
     def self.run(options={})
       server = self.new(options)
-      if server.options[:daemonize]
+      if @options[:daemonize]
         Sensu.daemonize()
       end
-      Sensu.write_pid(server.options[:pid_file])
+      Sensu.write_pid(@options[:pid_file])
       EM.threadpool_size = 16
       EM.run do
         server.setup_redis
@@ -37,13 +33,9 @@
 
     def initialize(options={})
       config = Sensu::Config.new(options)
+      @options = config.options
       @settings = config.settings
-      @options = config.options
       @logger = config.open_log
-<<<<<<< HEAD
-=======
-      @is_worker = options[:worker] 
->>>>>>> 21d0a713
     end
 
     def stop(signal)
